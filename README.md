--- conflicted
+++ resolved
@@ -26,14 +26,9 @@
 
 <h4 align="center">
     <p>
-<<<<<<< HEAD
         <a href="#beers-installation">Installation</a> |
         <a href="#beers-quickstart">Quickstart</a> |
-=======
-        <a href="#Installation">Installation</a> |
-        <a href="#quickstart">Quick Example</a> |
-        <a href="#metrics">Metrics List</a> |
->>>>>>> ddc5d76b
+        <a href="#beers-metrics">Metrics</a> |
         <a href="https://huggingface.co/explodinggradients">Hugging Face</a>
     <p>
 </h4>
@@ -42,11 +37,7 @@
 
 ragas provides you with the tools based on the latest research for evaluating LLM generated text  to give you insights about your RAG pipeline. ragas can be integrated with your CI/CD to provide continuous check to ensure performance.
 
-<<<<<<< HEAD
 ## :beers: Installation
-=======
-## 🛡 Installation 
->>>>>>> ddc5d76b
 
 ```bash
 pip install ragas
@@ -57,11 +48,7 @@
 pip install -e .
 ```
 
-<<<<<<< HEAD
 ## :beers: Quickstart 
-=======
-## 🔥 Quickstart 
->>>>>>> ddc5d76b
 
 This is a small example program you can run to see ragas in action!
 ```python
@@ -88,19 +75,10 @@
 results = e.eval(ds["ground_truth"], ds["generated_text"])
 print(results)
 ```
-<<<<<<< HEAD
 If you want a more in-depth explanation of core components, check out our quick-start notebook
 ## :beers: Metrics
 
 ### ✏️ Character based 
-=======
-If you want a more in-depth explanation of core components, check out our [quick-start notebook](./examples/quickstart.ipynb)
-## 🧰 Metrics
-
-### ✏️ Character based 
-
-Character based metrics focus on analyzing text at the character level.
->>>>>>> ddc5d76b
 
 - **Levenshtein distance** the number of single character edits (additional, insertion, deletion) required to change your generated text to ground truth text.
 - **Levenshtein** **ratio** is obtained by dividing the Levenshtein distance by sum of number of characters in generated text and ground truth. This type of metrics is suitable where one works with short and precise texts.
