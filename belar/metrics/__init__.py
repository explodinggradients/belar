--- conflicted
+++ resolved
@@ -1,9 +1,6 @@
 from belar.metrics.base import Evaluation, Metric
 from belar.metrics.factual import EntailmentScore
 from belar.metrics.similarity import SBERTScore
-<<<<<<< HEAD
-from belar.metrics.simple import *
-=======
 from belar.metrics.simple import (BLUE, EditDistance, EditRatio, Rouge1,
                                   Rouge2, RougeL)
 
@@ -18,5 +15,4 @@
     "RougeL",
     "Rouge1",
     "Rouge2",
-]
->>>>>>> 419edbb8
+]