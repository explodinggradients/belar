--- conflicted
+++ resolved
@@ -44,7 +44,8 @@
 
 templates_path = ["_templates"]
 exclude_patterns = []
-<<<<<<< HEAD
+
+myst_number_code_blocks = ["typescript"]
 
 # autodocs
 autodoc2_packages = [
@@ -53,10 +54,6 @@
         "auto_mode": False,
     },
 ]
-
-=======
-myst_number_code_blocks = ["typescript"]
->>>>>>> 584e22f0
 
 # -- Options for HTML output -------------------------------------------------
 # https://www.sphinx-doc.org/en/master/usage/configuration.html#options-for-html-output
@@ -74,4 +71,3 @@
 
 # -- Myst NB Config -------------------------------------------------
 nb_execution_mode = "auto"
-
