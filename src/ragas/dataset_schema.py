--- conflicted
+++ resolved
@@ -270,130 +270,6 @@
     def __len__(self) -> int:
         return len(self.samples)
 
-<<<<<<< HEAD
-    def __getitem__(self, idx: int) -> BaseEvalSample:
-        return self.samples[idx]
-
-
-class EvaluationResult(BaseModel):
-    """
-    A class to store and process the results of the evaluation.
-
-    Attributes
-    ----------
-    scores : Dataset
-        The dataset containing the scores of the evaluation.
-    dataset : Dataset, optional
-        The original dataset used for the evaluation. Default is None.
-    binary_columns : list of str, optional
-        List of columns that are binary metrics. Default is an empty list.
-    cost_cb : CostCallbackHandler, optional
-        The callback handler for cost computation. Default is None.
-    """
-
-    scores: HFDataset
-    dataset: t.Optional[HFDataset] = None
-    binary_columns: t.List[str] = field(default_factory=list)
-    cost_cb: t.Optional[CostCallbackHandler] = None
-
-    # def __post_init__(self):
-    #     values = []
-    #     for cn in self.scores[0].keys():
-    #         value = safe_nanmean(self.scores[cn])
-    #         self[cn] = value
-    #         if cn not in self.binary_columns:
-    #             value = t.cast(float, value)
-    #             values.append(value + 1e-10)
-
-    def to_pandas(self, batch_size: int | None = None, batched: bool = False):
-        """
-        Convert the result to a pandas DataFrame.
-
-        Parameters
-        ----------
-        batch_size : int, optional
-            The batch size for conversion. Default is None.
-        batched : bool, optional
-            Whether to convert in batches. Default is False.
-
-        Returns
-        -------
-        pandas.DataFrame
-            The result as a pandas DataFrame.
-
-        Raises
-        ------
-        ValueError
-            If the dataset is not provided.
-        """
-        if self.dataset is None:
-            raise ValueError("dataset is not provided for the results class")
-        assert self.scores.shape[0] == self.dataset.shape[0]
-        result_ds = concatenate_datasets([self.dataset, self.scores], axis=1)
-
-        return result_ds.to_pandas(batch_size=batch_size, batched=batched)
-
-    def total_tokens(self) -> t.Union[t.List[TokenUsage], TokenUsage]:
-        """
-        Compute the total tokens used in the evaluation.
-
-        Returns
-        -------
-        list of TokenUsage or TokenUsage
-            The total tokens used.
-
-        Raises
-        ------
-        ValueError
-            If the cost callback handler is not provided.
-        """
-        if self.cost_cb is None:
-            raise ValueError(
-                "The evaluate() run was not configured for computing cost. Please provide a token_usage_parser function to evaluate() to compute cost."
-            )
-        return self.cost_cb.total_tokens()
-
-    def total_cost(
-        self,
-        cost_per_input_token: t.Optional[float] = None,
-        cost_per_output_token: t.Optional[float] = None,
-        per_model_costs: t.Dict[str, t.Tuple[float, float]] = {},
-    ) -> float:
-        """
-        Compute the total cost of the evaluation.
-
-        Parameters
-        ----------
-        cost_per_input_token : float, optional
-            The cost per input token. Default is None.
-        cost_per_output_token : float, optional
-            The cost per output token. Default is None.
-        per_model_costs : dict of str to tuple of float, optional
-            The per model costs. Default is an empty dictionary.
-
-        Returns
-        -------
-        float
-            The total cost of the evaluation.
-
-        Raises
-        ------
-        ValueError
-            If the cost callback handler is not provided.
-        """
-        if self.cost_cb is None:
-            raise ValueError(
-                "The evaluate() run was not configured for computing cost. Please provide a token_usage_parser function to evaluate() to compute cost."
-            )
-        return self.cost_cb.total_cost(
-            cost_per_input_token, cost_per_output_token, per_model_costs
-        )
-
-    def __repr__(self) -> str:
-        scores = self.model_dump()
-        score_strs = [f"'{k}': {v:0.4f}" for k, v in scores.items()]
-        return "{" + ", ".join(score_strs) + "}"
-=======
     def __getitem__(self, idx: int) -> Sample:
         return self.samples[idx]
 
@@ -426,4 +302,123 @@
     """
 
     pass
->>>>>>> 4899f580
+
+
+class EvaluationResult(BaseModel):
+    """
+    A class to store and process the results of the evaluation.
+
+    Attributes
+    ----------
+    scores : Dataset
+        The dataset containing the scores of the evaluation.
+    dataset : Dataset, optional
+        The original dataset used for the evaluation. Default is None.
+    binary_columns : list of str, optional
+        List of columns that are binary metrics. Default is an empty list.
+    cost_cb : CostCallbackHandler, optional
+        The callback handler for cost computation. Default is None.
+    """
+
+    scores: HFDataset
+    dataset: t.Optional[HFDataset] = None
+    binary_columns: t.List[str] = field(default_factory=list)
+    cost_cb: t.Optional[CostCallbackHandler] = None
+
+    # def __post_init__(self):
+    #     values = []
+    #     for cn in self.scores[0].keys():
+    #         value = safe_nanmean(self.scores[cn])
+    #         self[cn] = value
+    #         if cn not in self.binary_columns:
+    #             value = t.cast(float, value)
+    #             values.append(value + 1e-10)
+
+    def to_pandas(self, batch_size: int | None = None, batched: bool = False):
+        """
+        Convert the result to a pandas DataFrame.
+
+        Parameters
+        ----------
+        batch_size : int, optional
+            The batch size for conversion. Default is None.
+        batched : bool, optional
+            Whether to convert in batches. Default is False.
+
+        Returns
+        -------
+        pandas.DataFrame
+            The result as a pandas DataFrame.
+
+        Raises
+        ------
+        ValueError
+            If the dataset is not provided.
+        """
+        if self.dataset is None:
+            raise ValueError("dataset is not provided for the results class")
+        assert self.scores.shape[0] == self.dataset.shape[0]
+        result_ds = concatenate_datasets([self.dataset, self.scores], axis=1)
+
+        return result_ds.to_pandas(batch_size=batch_size, batched=batched)
+
+    def total_tokens(self) -> t.Union[t.List[TokenUsage], TokenUsage]:
+        """
+        Compute the total tokens used in the evaluation.
+
+        Returns
+        -------
+        list of TokenUsage or TokenUsage
+            The total tokens used.
+
+        Raises
+        ------
+        ValueError
+            If the cost callback handler is not provided.
+        """
+        if self.cost_cb is None:
+            raise ValueError(
+                "The evaluate() run was not configured for computing cost. Please provide a token_usage_parser function to evaluate() to compute cost."
+            )
+        return self.cost_cb.total_tokens()
+
+    def total_cost(
+        self,
+        cost_per_input_token: t.Optional[float] = None,
+        cost_per_output_token: t.Optional[float] = None,
+        per_model_costs: t.Dict[str, t.Tuple[float, float]] = {},
+    ) -> float:
+        """
+        Compute the total cost of the evaluation.
+
+        Parameters
+        ----------
+        cost_per_input_token : float, optional
+            The cost per input token. Default is None.
+        cost_per_output_token : float, optional
+            The cost per output token. Default is None.
+        per_model_costs : dict of str to tuple of float, optional
+            The per model costs. Default is an empty dictionary.
+
+        Returns
+        -------
+        float
+            The total cost of the evaluation.
+
+        Raises
+        ------
+        ValueError
+            If the cost callback handler is not provided.
+        """
+        if self.cost_cb is None:
+            raise ValueError(
+                "The evaluate() run was not configured for computing cost. Please provide a token_usage_parser function to evaluate() to compute cost."
+            )
+        return self.cost_cb.total_cost(
+            cost_per_input_token, cost_per_output_token, per_model_costs
+        )
+
+    def __repr__(self) -> str:
+        scores = self.model_dump()
+        score_strs = [f"'{k}': {v:0.4f}" for k, v in scores.items()]
+        return "{" + ", ".join(score_strs) + "}"