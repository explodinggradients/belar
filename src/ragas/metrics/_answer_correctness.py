--- conflicted
+++ resolved
@@ -7,10 +7,7 @@
 from datasets import Dataset
 from langchain.callbacks.manager import CallbackManager, trace_as_chain_group
 
-<<<<<<< HEAD
-=======
 from ragas.utils import json_loader
->>>>>>> 84cb885d
 from ragas.llms.prompt import Prompt
 from ragas.metrics._answer_similarity import AnswerSimilarity
 from ragas.metrics.base import EvaluationMode, MetricWithLLM
@@ -19,10 +16,7 @@
     from langchain.callbacks.base import Callbacks
 
 CORRECTNESS_PROMPT = Prompt(
-<<<<<<< HEAD
     name="answer_correctness",
-=======
->>>>>>> 84cb885d
     instruction="""Extract following from given question and ground truth""",
     examples=[
         {
@@ -121,13 +115,9 @@
         ) as batch_group:
             for q, a, g in zip(question, answer, ground_truths):
                 prompts.append(
-<<<<<<< HEAD
                     self.correctness_prompt.format(
                         question=q, ground_truth=g[0], answer=a
                     )
-=======
-                    CORRECTNESS_PROMPT.format(question=q, ground_truth=g[0], answer=a)
->>>>>>> 84cb885d
                 )
 
             result = self.llm.generate(prompts, callbacks=batch_group)
@@ -158,14 +148,10 @@
 
                 f1_score.append(score)
 
-<<<<<<< HEAD
-            similarity_scores = self.answer_similarity._score_batch(dataset, callbacks=batch_group)  # type: ignore
-=======
             if self.weights[1] == 0:
                 similarity_scores = np.zeros(len(f1_score))
             else:
                 similarity_scores = self.answer_similarity._score_batch(dataset, callbacks=batch_group)  # type: ignore
->>>>>>> 84cb885d
             scores_stacked = np.vstack([f1_score, similarity_scores])
             scores = np.average(
                 scores_stacked,
