--- conflicted
+++ resolved
@@ -280,19 +280,13 @@
         else:
             response_reference = np.array([])
 
-<<<<<<< HEAD
-        # Calculate the true positives (tp), false positives (fp), and false negatives (fn)
         tp = sum(reference_response)
         fp = sum(~reference_response)
-        fn = sum(~response_reference)
-=======
-        true_positives = sum(reference_response)
-        false_positives = sum(~reference_response)
         if self.mode != "precision":
-            false_negatives = sum(~response_reference)
+            fn = sum(~response_reference)
         else:
-            false_negatives = 0
->>>>>>> fd5e805b
+            fn = 0
+            
 
         if self.mode == "precision":
             score = tp / (tp + fp + 1e-8)
