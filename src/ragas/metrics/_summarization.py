from __future__ import annotations

import logging
import typing as t
from dataclasses import dataclass, field
from typing import Dict

from langchain.pydantic_v1 import BaseModel

from ragas.dataset_schema import SingleTurnSample
from ragas.llms.output_parser import RagasoutputParser, get_json_format_instructions
<<<<<<< HEAD
from ragas.llms.prompt import Prompt, PromptValue
from ragas.metrics.base import MetricWithLLM, SingleTurnMetric
=======
from ragas.llms.prompt import Prompt
from ragas.metrics.base import EvaluationMode, MetricWithLLM
>>>>>>> fe379a1c

if t.TYPE_CHECKING:
    from langchain.callbacks.base import Callbacks

logger = logging.getLogger(__name__)


class ExtractKeyphrasesResponse(BaseModel):
    keyphrases: t.List[str]


class GenerateQuestionsResponse(BaseModel):
    questions: t.List[str]


class GenerateAnswersResponse(BaseModel):
    answers: t.List[str]


_output_instructions_question_generation = get_json_format_instructions(
    pydantic_object=GenerateQuestionsResponse
)
_output_instructions_answer_generation = get_json_format_instructions(
    pydantic_object=GenerateAnswersResponse
)
_output_instructions_keyphrase_extraction = get_json_format_instructions(
    pydantic_object=ExtractKeyphrasesResponse
)
_output_parser_question_generation = RagasoutputParser(
    pydantic_object=GenerateQuestionsResponse
)
_output_parser_answer_generation = RagasoutputParser(
    pydantic_object=GenerateAnswersResponse
)
_output_parser_keyphrase_extraction = RagasoutputParser(
    pydantic_object=ExtractKeyphrasesResponse
)


TEXT_EXTRACT_KEYPHRASES = Prompt(
    name="text_extract_keyphrases",
    instruction="Extract the keyphrases essential for summarizing the text.",
    output_format_instruction=_output_instructions_keyphrase_extraction,
    input_keys=["text"],
    output_key="keyphrases",
    output_type="json",
    examples=[
        {
            "text": """JPMorgan Chase & Co. is an American multinational finance company headquartered in New York City. It is the largest bank in the United States and the world's largest by market capitalization as of 2023. Founded in 1799, it is a major provider of investment banking services, with US$3.9 trillion in total assets, and ranked #1 in the Forbes Global 2000 ranking in 2023.""",
            "keyphrases": [
                "JPMorgan Chase & Co.",
                "American multinational finance company",
                "headquartered in New York City",
                "largest bank in the United States",
                "world's largest bank by market capitalization",
                "founded in 1799",
                "major provider of investment banking services",
                "US$3.9 trillion in total assets",
                "ranked #1 in Forbes Global 2000 ranking",
            ],
        }
    ],
)


TEXT_GENERATE_QUESTIONS = Prompt(
    name="text_generate_questions",
    instruction="Based on the given text and keyphrases, generate closed-ended questions that can be answered with '1' if the question can be answered using the text, or '0' if it cannot. The questions should ALWAYS result in a '1' based on the given text.",
    output_format_instruction=_output_instructions_question_generation,
    input_keys=["text", "keyphrases"],
    output_key="questions",
    output_type="json",
    examples=[
        {
            "text": """JPMorgan Chase & Co. is an American multinational finance company headquartered in New York City. It is the largest bank in the United States and the world's largest by market capitalization as of 2023. Founded in 1799, it is a major provider of investment banking services, with US$3.9 trillion in total assets, and ranked #1 in the Forbes Global 2000 ranking in 2023.""",
            "keyphrases": [
                "JPMorgan Chase & Co.",
                "American multinational finance company",
                "headquartered in New York City",
                "largest bank in the United States",
                "world's largest bank by market capitalization",
                "founded in 1799",
                "major provider of investment banking services",
                "US$3.9 trillion in total assets",
                "ranked #1 in Forbes Global 2000 ranking",
            ],
            "questions": [
                "Is JPMorgan Chase & Co. an American multinational finance company?",
                "Is JPMorgan Chase & Co. headquartered in New York City?",
                "Is JPMorgan Chase & Co. the largest bank in the United States?",
                "Is JPMorgan Chase & Co. the world's largest bank by market capitalization as of 2023?",
                "Was JPMorgan Chase & Co. founded in 1799?",
                "Is JPMorgan Chase & Co. a major provider of investment banking services?",
                "Does JPMorgan Chase & Co. have US$3.9 trillion in total assets?",
                "Was JPMorgan Chase & Co. ranked #1 in the Forbes Global 2000 ranking in 2023?",
            ],
        }
    ],
)


TEXT_GENERATE_ANSWERS = Prompt(
    name="text_generate_answers",
    instruction="Based on the list of close-ended '1' or '0' questions, generate a JSON with key 'answers', which is a list of strings that determines whether the provided summary contains sufficient information to answer EACH question. Answers should STRICTLY be either '1' or '0'. Answer '0' if the provided summary does not contain enough information to answer the question and answer '1' if the provided summary can answer the question.",
    output_format_instruction=_output_instructions_answer_generation,
    input_keys=["summary", "questions"],
    output_key="answers",
    output_type="json",
    examples=[
        {
            "summary": """JPMorgan Chase & Co., headquartered in New York City, is the largest bank in the US and the world's largest by market capitalization as of 2023. Founded in 1799, it offers extensive investment, private, asset management, and retail banking services, and has $3.9 trillion in assets, making it the fifth-largest bank globally. It operates the world's largest investment bank by revenue and was ranked #1 in the 2023 Forbes Global 2000.""",
            "questions": [
                "Is JPMorgan Chase & Co. an American multinational finance company?",
                "Is JPMorgan Chase & Co. headquartered in New York City?",
                "Is JPMorgan Chase & Co. the largest bank in the United States?",
                "Is JPMorgan Chase & Co. the world's largest bank by market capitalization as of 2023?",
                "Is JPMorgan Chase & Co. considered systemically important by the Financial Stability Board?",
                "Was JPMorgan Chase & Co. founded in 1799 as the Chase Manhattan Company?",
                "Is JPMorgan Chase & Co. a major provider of investment banking services?",
                "Is JPMorgan Chase & Co. the fifth-largest bank in the world by assets?",
                "Does JPMorgan Chase & Co. operate the largest investment bank by revenue?",
                "Was JPMorgan Chase & Co. ranked #1 in the Forbes Global 2000 ranking?",
                "Does JPMorgan Chase & Co. provide investment banking services?",
            ],
            "answers": ["0", "1", "1", "1", "0", "0", "1", "1", "1", "1", "1"],
        }
    ],
)


@dataclass
class SummarizationScore(MetricWithLLM, SingleTurnMetric):
    name: str = "summary_score"  # type: ignore
    max_retries: int = 1
    length_penalty: bool = True
<<<<<<< HEAD
    _required_columns: t.Tuple[str, ...] = (
        "reference_contexts",
        "response",
    )
=======
    coeff: float = 0.5
    evaluation_mode: EvaluationMode = EvaluationMode.ca  # type: ignore
>>>>>>> fe379a1c
    question_generation_prompt: Prompt = field(
        default_factory=lambda: TEXT_GENERATE_QUESTIONS
    )
    answer_generation_prompt: Prompt = field(
        default_factory=lambda: TEXT_GENERATE_ANSWERS
    )
    extract_keyphrases_prompt: Prompt = field(
        default_factory=lambda: TEXT_EXTRACT_KEYPHRASES
    )

    async def _single_turn_ascore(
        self, sample: SingleTurnSample, callbacks: Callbacks
    ) -> float:
        row = sample.dict()
        return await self._ascore(row, callbacks)

    async def _ascore(self, row: Dict, callbacks: Callbacks) -> float:
<<<<<<< HEAD
        text: str = "\n".join(row["reference_contexts"])
        summary: str = row["response"]
=======
        text: str = "\n".join(row["contexts"])
        summary: str = row["summary"]
>>>>>>> fe379a1c
        keyphrases = await self._extract_keyphrases(text, callbacks)
        questions = await self._get_questions(text, keyphrases, callbacks)
        answers = await self._get_answers(questions, summary, callbacks)

        scores = {}
        qa_score = self._compute_qa_score(answers)
        scores["qa_score"] = qa_score
        if self.length_penalty:
            conciseness_score = self._compute_conciseness_score(text, summary)
            scores["conciseness_score"] = conciseness_score
        return self._compute_score(scores)

    def _compute_score(self, scores) -> float:
        return (
            scores["qa_score"] * (1 - self.coeff)
            + scores.get("conciseness_score", 0) * self.coeff
        )

    def _compute_qa_score(self, answers: t.List[str]) -> float:
        correct = sum([1 for a in answers if a.lower() == "1"])
        return correct / len(answers)

    def _compute_conciseness_score(self, text, summary) -> float:
        return 1 - min(len(summary), len(text)) / (len(text) + 1e-10)

    async def _extract_keyphrases(self, text: str, callbacks: Callbacks) -> t.List[str]:
        assert self.llm is not None, "LLM is not initialized"
        p_value = self.extract_keyphrases_prompt.format(text=text)
        result = await self.llm.generate(
            prompt=p_value,
            callbacks=callbacks,
        )
        result_text = result.generations[0][0].text
        response = await _output_parser_keyphrase_extraction.aparse(
            result_text, p_value, self.llm, self.max_retries
        )

        if not response or not response.keyphrases:
            logging.error("No keyphrases generated, unable to calculate the score.")
            return []

        return response.keyphrases

    async def _get_questions(
        self, text: str, keyphrases: list[str], callbacks: Callbacks
    ) -> t.List[str]:
        assert self.llm is not None, "LLM is not initialized"
        p_value = self.question_generation_prompt.format(
            text=text, keyphrases=keyphrases
        )
        result = await self.llm.generate(
            prompt=p_value,
            callbacks=callbacks,
        )

        result_text = result.generations[0][0].text
        response = await _output_parser_question_generation.aparse(
            result_text, p_value, self.llm, self.max_retries
        )

        if not response or not response.questions:
            logging.error("No questions generated, unable to calculate the score.")
            return []

        return response.questions

    async def _get_answers(
        self, questions: t.List[str], summary: str, callbacks: Callbacks
    ) -> t.List[str]:
        assert self.llm is not None, "LLM is not initialized"
        p_value = self.answer_generation_prompt.format(
            questions=questions, summary=summary
        )
        result = await self.llm.generate(
            prompt=p_value,
            callbacks=callbacks,
        )

        result_text = result.generations[0][0].text
        response = await _output_parser_answer_generation.aparse(
            result_text, p_value, self.llm, self.max_retries
        )

        if not response or not response.answers:
            logger.error("No answers generated, unable to calculate the score.")
            return []

        return response.answers

    def adapt(self, language: str, cache_dir: str | None = None) -> None:
        assert self.llm is not None, "set LLM before use"

        logger.info(f"Adapting summarization to {language}")
        self.question_generation_prompt = self.question_generation_prompt.adapt(
            language, self.llm, cache_dir
        )
        self.answer_generation_prompt = self.answer_generation_prompt.adapt(
            language, self.llm, cache_dir
        )
        self.answer_generation_prompt = self.answer_generation_prompt.adapt(
            language, self.llm, cache_dir
        )


summarization_score = SummarizationScore()<|MERGE_RESOLUTION|>--- conflicted
+++ resolved
@@ -9,13 +9,8 @@
 
 from ragas.dataset_schema import SingleTurnSample
 from ragas.llms.output_parser import RagasoutputParser, get_json_format_instructions
-<<<<<<< HEAD
 from ragas.llms.prompt import Prompt, PromptValue
 from ragas.metrics.base import MetricWithLLM, SingleTurnMetric
-=======
-from ragas.llms.prompt import Prompt
-from ragas.metrics.base import EvaluationMode, MetricWithLLM
->>>>>>> fe379a1c
 
 if t.TYPE_CHECKING:
     from langchain.callbacks.base import Callbacks
@@ -151,15 +146,11 @@
     name: str = "summary_score"  # type: ignore
     max_retries: int = 1
     length_penalty: bool = True
-<<<<<<< HEAD
     _required_columns: t.Tuple[str, ...] = (
         "reference_contexts",
         "response",
     )
-=======
     coeff: float = 0.5
-    evaluation_mode: EvaluationMode = EvaluationMode.ca  # type: ignore
->>>>>>> fe379a1c
     question_generation_prompt: Prompt = field(
         default_factory=lambda: TEXT_GENERATE_QUESTIONS
     )
@@ -177,13 +168,9 @@
         return await self._ascore(row, callbacks)
 
     async def _ascore(self, row: Dict, callbacks: Callbacks) -> float:
-<<<<<<< HEAD
+
         text: str = "\n".join(row["reference_contexts"])
         summary: str = row["response"]
-=======
-        text: str = "\n".join(row["contexts"])
-        summary: str = row["summary"]
->>>>>>> fe379a1c
         keyphrases = await self._extract_keyphrases(text, callbacks)
         questions = await self._get_questions(text, keyphrases, callbacks)
         answers = await self._get_answers(questions, summary, callbacks)
