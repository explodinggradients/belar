"""
Q - question
A - answer: generated_text from RAG pipeline
C - contexts: context used for generation
G - ground_truth: ground truth answer
"""

from __future__ import annotations

import asyncio
import logging
import typing as t
from abc import ABC, abstractmethod
from collections import Counter
from dataclasses import dataclass
from enum import Enum

from ragas.callbacks import new_group
from ragas.run_config import RunConfig

if t.TYPE_CHECKING:
    from langchain_core.callbacks import Callbacks

    from ragas.embeddings import BaseRagasEmbeddings
    from ragas.llms import BaseRagasLLM

from pysbd import Segmenter
from pysbd.languages import LANGUAGE_CODES

logger = logging.getLogger(__name__)


LANGUAGE_CODES = {v.__name__.lower(): k for k, v in LANGUAGE_CODES.items()}

EvaluationMode = Enum("EvaluationMode", "qac qa qc gc ga qga qcg")


def get_required_columns(
    eval_mod: EvaluationMode, ignore_columns: t.Optional[t.List[str]] = None
) -> t.List[str]:
    if eval_mod == EvaluationMode.qac:
        keys = ["question", "answer", "contexts"]
    elif eval_mod == EvaluationMode.qa:
        keys = ["question", "answer"]
    elif eval_mod == EvaluationMode.qc:
        keys = ["question", "contexts"]
    elif eval_mod == EvaluationMode.gc:
        keys = ["contexts", "ground_truth"]
    elif eval_mod == EvaluationMode.ga:
        keys = ["answer", "ground_truth"]
    elif eval_mod == EvaluationMode.qga:
        keys = ["question", "contexts", "answer", "ground_truth"]
    elif eval_mod == EvaluationMode.qcg:
        keys = ["question", "contexts", "ground_truth"]
    ignore_columns = ignore_columns or []

    return [k for k in keys if k not in ignore_columns]


@dataclass
class Metric(ABC):
    @property
    @abstractmethod
    def name(self) -> str: ...

    @property
    @abstractmethod
    def evaluation_mode(self) -> EvaluationMode: ...

    @abstractmethod
    def init(self, run_config: RunConfig):
        """
        This method will lazy initialize the model.
        """
        ...

    def adapt(self, language: str, cache_dir: t.Optional[str] = None) -> None:
        """
        Adapt the metric to a different language.
        """
        raise NotImplementedError(
            "adapt() is not implemented for {} metric".format(self.name)
        )

    def save(self, cache_dir: t.Optional[str] = None) -> None:
        """
        Save the metric to a path.
        """
        raise NotImplementedError(
            "adapt() is not implemented for {} metric".format(self.name)
        )

    def score(self: t.Self, row: t.Dict, callbacks: Callbacks = None) -> float:
        callbacks = callbacks or []
        rm, group_cm = new_group(
            self.name, inputs=row, callbacks=callbacks, is_async=False
        )
        try:
            score = asyncio.run(
                self._ascore(row=row, callbacks=group_cm, is_async=False)
            )
        except Exception as e:
            if not group_cm.ended:
                rm.on_chain_error(e)
            raise e
        else:
            if not group_cm.ended:
                rm.on_chain_end({"output": score})
        return score

    async def ascore(
        self: t.Self, row: t.Dict, callbacks: Callbacks = None, is_async: bool = True
    ) -> float:
        callbacks = callbacks or []
        rm, group_cm = new_group(
            self.name, inputs=row, callbacks=callbacks, is_async=True
        )
        try:
            score = await self._ascore(row=row, callbacks=group_cm, is_async=is_async)
        except Exception as e:
            if not group_cm.ended:
                rm.on_chain_error(e)
            raise e
        else:
            if not group_cm.ended:
                rm.on_chain_end({"output": score})
        return score

    @abstractmethod
    async def _ascore(
        self, row: t.Dict, callbacks: Callbacks, is_async: bool
    ) -> float: ...


@dataclass
class MetricWithLLM(Metric):
    llm: t.Optional[BaseRagasLLM] = None

    def init(self, run_config: RunConfig):
        """
        Init any models in the metric, this is invoked before evaluate()
        to load all the models
        Also check if the api key is valid for OpenAI and AzureOpenAI
        """
        if self.llm is None:
            raise ValueError(
                f"Metric '{self.name}' has no valid LLM provided (self.llm is None). Please initantiate a the metric with an LLM to run."  # noqa
            )
        self.llm.set_run_config(run_config)


@dataclass
class MetricWithEmbeddings(Metric):
    embeddings: t.Optional[BaseRagasEmbeddings] = None

    def init(self, run_config: RunConfig):
        """
        Init any models in the metric, this is invoked before evaluate()
        to load all the models
        Also check if the api key is valid for OpenAI and AzureOpenAI
        """
        if self.embeddings is None:
            raise ValueError(
                f"Metric '{self.name}' has no valid embeddings provided (self.embeddings is None). Please initantiate a the metric with an embeddings to run."  # noqa
            )
        self.embeddings.set_run_config(run_config)


class Ensember:
    """
    Combine multiple llm outputs for same input (n>1) to a single output
    """

    def from_discrete(self, inputs: list[list[t.Dict]], attribute: str):
        """
        Simple majority voting for binary values, ie [0,0,1] -> 0
        inputs: list of list of dicts each containing verdict for a single input
        """

        if not isinstance(inputs, list):
            inputs = [inputs]

        if not all(len(item) == len(inputs[0]) for item in inputs):
            logger.warning("All inputs must have the same length")
            return inputs[0]

        if not all(attribute in item for input in inputs for item in input):
            logger.warning(f"All inputs must have {attribute} attribute")
            return inputs[0]

        if len(inputs) == 1:
            return inputs[0]

        verdict_agg = []
        for i in range(len(inputs[0])):
            item = inputs[0][i]
            verdicts = [inputs[k][i][attribute] for k in range(len(inputs))]
            verdict_counts = dict(Counter(verdicts).most_common())
            item[attribute] = list(verdict_counts.keys())[0]
            verdict_agg.append(item)

        return verdict_agg


<<<<<<< HEAD
ensembler = Ensember()


def is_reproducable(metric: Metric) -> bool:
    return hasattr(metric, "_reproducibility")
=======
def get_segmenter(
    language: str = "english", clean: bool = False, char_span: bool = False
):
    """
    Get a sentence segmenter for a given language
    """
    language = language.lower()
    if language not in LANGUAGE_CODES:
        raise ValueError(
            f"Language '{language}' not supported. Supported languages: {LANGUAGE_CODES.keys()}"
        )
    return Segmenter(
        language=LANGUAGE_CODES[language], clean=clean, char_span=char_span
    )


ensembler = Ensember()
>>>>>>> f3a800da
<|MERGE_RESOLUTION|>--- conflicted
+++ resolved
@@ -202,13 +202,6 @@
         return verdict_agg
 
 
-<<<<<<< HEAD
-ensembler = Ensember()
-
-
-def is_reproducable(metric: Metric) -> bool:
-    return hasattr(metric, "_reproducibility")
-=======
 def get_segmenter(
     language: str = "english", clean: bool = False, char_span: bool = False
 ):
@@ -225,5 +218,8 @@
     )
 
 
-ensembler = Ensember()
->>>>>>> f3a800da
+def is_reproducable(metric: Metric) -> bool:
+    return hasattr(metric, "_reproducibility")
+
+
+ensembler = Ensember()