--- conflicted
+++ resolved
@@ -6,9 +6,4 @@
     "TestsetGenerator",
     "Testset",
     "TestsetSample",
-<<<<<<< HEAD
-    "Persona",
-    "PersonaList",
-=======
->>>>>>> 02e7a463
 ]