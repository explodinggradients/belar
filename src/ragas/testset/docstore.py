from __future__ import annotations

import heapq
import logging
import typing as t
import uuid
from abc import ABC, abstractmethod
from dataclasses import dataclass, field
from enum import Enum

import numpy as np
import numpy.typing as npt
from langchain.text_splitter import TextSplitter
from langchain_core.documents import Document as LCDocument
from langchain_core.pydantic_v1 import Field

from ragas.embeddings.base import BaseRagasEmbeddings
from ragas.exceptions import ExceptionInRunner
from ragas.executor import Executor
from ragas.run_config import RunConfig
from ragas.testset.utils import rng

if t.TYPE_CHECKING:
    from llama_index.core.schema import Document as LlamaindexDocument

    from ragas.testset.extractor import Extractor

Embedding = t.Union[t.List[float], npt.NDArray[np.float64]]
logger = logging.getLogger(__name__)


class Document(LCDocument):
    doc_id: str = Field(default_factory=lambda: str(uuid.uuid4()))
    embedding: t.Optional[t.List[float]] = Field(default=None, repr=False)

    @property
    def filename(self):
        filename = self.metadata.get("filename")
        if filename is not None:
            filename = self.metadata["filename"]
        else:
            logger.info(
                "Document [ID: %s] has no filename, using `doc_id` instead", self.doc_id
            )
            filename = self.doc_id

        return filename

    @classmethod
    def from_langchain_document(cls, doc: LCDocument):
        doc_id = str(uuid.uuid4())
        return cls(
            page_content=doc.page_content,
            metadata=doc.metadata,
            doc_id=doc_id,
        )

    @classmethod
    def from_llamaindex_document(cls, doc: LlamaindexDocument):
        doc_id = str(uuid.uuid4())
        return cls(
            page_content=doc.text,
            metadata=doc.metadata,
            doc_id=doc_id,
        )

    def __eq__(self, other) -> bool:
        # if the doc_id's are same then the Document objects are same
        return self.doc_id == other.doc_id


class Direction(str, Enum):
    """
    Direction for getting adjascent nodes.
    """

    NEXT = "next"
    PREV = "prev"
    UP = "up"
    DOWN = "down"

<<<<<<< HEAD
=======

class Node(Document):
    keyphrases: t.List[str] = Field(default_factory=list, repr=False)
    relationships: t.Dict[Direction, t.Any] = Field(default_factory=dict, repr=False)
    doc_similarity: t.Optional[float] = Field(default=None, repr=False)
    wins: int = 0

    @property
    def next(self):
        return self.relationships.get(Direction.NEXT)

    @property
    def prev(self):
        return self.relationships.get(Direction.PREV)


>>>>>>> 48838fb7
class DocumentStore(ABC):
    def __init__(self):
        self.documents = {}

    @abstractmethod
    def add_documents(self, docs: t.Sequence[Document], show_progress=True):
        ...

    @abstractmethod
    def add_nodes(self, nodes: t.Sequence[Node], show_progress=True):
        ...

    @abstractmethod
    def get_node(self, node_id: str) -> Node:
        ...

    @abstractmethod
    def get_random_nodes(self, k=1) -> t.List[Node]:
        ...

    @abstractmethod
    def get_similar(
        self, node: Node, threshold: float = 0.7, top_k: int = 3
    ) -> t.Union[t.List[Document], t.List[Node]]:
        ...

    def set_run_config(self, run_config: RunConfig):
        ...


class SimilarityMode(str, Enum):
    """Modes for similarity/distance."""

    DEFAULT = "cosine"
    DOT_PRODUCT = "dot_product"
    EUCLIDEAN = "euclidean"


def similarity(
    embedding1: Embedding,
    embedding2: Embedding,
    mode: SimilarityMode = SimilarityMode.DEFAULT,
) -> float:
    """Get embedding similarity."""
    if mode == SimilarityMode.EUCLIDEAN:
        # Using -euclidean distance as similarity to achieve same ranking order
        return -float(np.linalg.norm(np.array(embedding1) - np.array(embedding2)))
    elif mode == SimilarityMode.DOT_PRODUCT:
        return np.dot(embedding1, embedding2)
    else:
        product = np.dot(embedding1, embedding2)
        norm = np.linalg.norm(embedding1) * np.linalg.norm(embedding2)
        return product / norm


default_similarity_fns = similarity


def get_top_k_embeddings(
    query_embedding: Embedding,
    embeddings: t.List[Embedding],
    similarity_fn: t.Optional[t.Callable[..., float]] = None,
    similarity_top_k: t.Optional[int] = None,
    embedding_ids: t.Optional[t.List] = None,
    similarity_cutoff: t.Optional[float] = None,
) -> t.Tuple[t.List[float], t.List]:
    """
    Get top nodes by similarity to the query.
    returns the scores and the embedding_ids of the nodes
    """
    if embedding_ids is None:
        embedding_ids = list(range(len(embeddings)))

    similarity_fn = similarity_fn or default_similarity_fns

    embeddings_np = np.array(embeddings)
    query_embedding_np = np.array(query_embedding)

    similarity_heap: t.List[t.Tuple[float, t.Any]] = []
    for i, emb in enumerate(embeddings_np):
        similarity = similarity_fn(query_embedding_np, emb)
        if similarity_cutoff is None or similarity > similarity_cutoff:
            heapq.heappush(similarity_heap, (similarity, embedding_ids[i]))
            if similarity_top_k and len(similarity_heap) > similarity_top_k:
                heapq.heappop(similarity_heap)
    result_tups = sorted(similarity_heap, key=lambda x: x[0], reverse=True)

    result_similarities = [s for s, _ in result_tups]
    result_ids = [n for _, n in result_tups]

    return result_similarities, result_ids


@dataclass
class InMemoryDocumentStore(DocumentStore):
    splitter: TextSplitter
    extractor: t.Optional[Extractor] = field(default=None, repr=False)
    embeddings: t.Optional[BaseRagasEmbeddings] = field(default=None, repr=False)
    nodes: t.List[Node] = field(default_factory=list)
    node_embeddings_list: t.List[Embedding] = field(default_factory=list)
    node_map: t.Dict[str, Node] = field(default_factory=dict)
    run_config: t.Optional[RunConfig] = None

    def _embed_items(self, items: t.Union[t.Sequence[Document], t.Sequence[Node]]):
        ...

    def add_documents(self, docs: t.Sequence[Document], show_progress=True):
        """
        Add documents in batch mode.
        """
        assert self.embeddings is not None, "Embeddings must be set"

        # split documents with self.splitter into smaller nodes
        nodes = [
            Node.from_langchain_document(d)
            for d in self.splitter.transform_documents(docs)
        ]
        self.add_nodes(nodes, show_progress=show_progress)

    def add_nodes(self, nodes: t.Sequence[Node], show_progress=True):
        assert self.embeddings is not None, "Embeddings must be set"
        assert self.extractor is not None, "Extractor must be set"

        # NOTE: Adds everything in async mode for now.
        nodes_to_embed = {}
        nodes_to_extract = {}

        # get embeddings for the docs
        executor = Executor(
            desc="embedding nodes",
            keep_progress_bar=False,
            raise_exceptions=True,
            run_config=self.run_config,
        )
        result_idx = 0
        for i, n in enumerate(nodes):
            if n.embedding is None:
                nodes_to_embed.update({i: result_idx})
                executor.submit(
                    self.embeddings.embed_text,
                    n.page_content,
                    name=f"embed_node_task[{i}]",
                )
                result_idx += 1

            if n.keyphrases == []:
                nodes_to_extract.update({i: result_idx})
                executor.submit(
                    self.extractor.extract,
                    n,
                    name=f"keyphrase-extraction[{i}]",
                )
                result_idx += 1

        results = executor.results()
        if results == []:
            raise ExceptionInRunner()

        for i, n in enumerate(nodes):
            if i in nodes_to_embed.keys():
                n.embedding = results[nodes_to_embed[i]]
            if i in nodes_to_extract.keys():
                keyphrases = results[nodes_to_extract[i]]
                n.keyphrases = keyphrases

            if n.embedding is not None and n.keyphrases != []:
                self.nodes.append(n)
                self.node_map[n.doc_id] = n
                assert isinstance(
                    n.embedding, (list, np.ndarray)
                ), "Embedding must be list or np.ndarray"
                self.node_embeddings_list.append(n.embedding)

        self.calculate_nodes_docs_similarity()
        self.set_node_relataionships()

    def set_node_relataionships(self):
        for i, node in enumerate(self.nodes):
            if i > 0:
                prev_node = self.nodes[i - 1]
                if prev_node.filename == node.filename:
                    node.relationships[Direction.PREV] = prev_node
                    prev_node.relationships[Direction.NEXT] = node
                else:
                    node.relationships[Direction.PREV] = None
                    prev_node.relationships[Direction.NEXT] = None
            if i == len(self.nodes) - 1:
                node.relationships[Direction.NEXT] = None

    def calculate_nodes_docs_similarity(self):
        doc_embeddings = {}
        filename_ids = set(
            [node.filename for node in self.nodes if node.filename is not None]
        )
        node_ids = set([node.doc_id for node in self.nodes])

        if len(filename_ids) == len(node_ids):
            logger.warning("Filename and doc_id are the same for all nodes.")
            for node in self.nodes:
                node.doc_similarity = 1.0

        else:
            for file_id in filename_ids:
                nodes_embedding = np.array(
                    [node.embedding for node in self.nodes if node.filename == file_id]
                )
                nodes_embedding = nodes_embedding.reshape(len(nodes_embedding), -1)
                doc_embeddings[file_id] = np.mean(nodes_embedding, axis=0)

            for node in self.nodes:
                assert node.embedding is not None, "Embedding cannot be None"
                node.doc_similarity = similarity(
                    node.embedding, doc_embeddings[node.filename]
                )

    def get_node(self, node_id: str) -> Node:
        return self.node_map[node_id]

    def get_document(self, doc_id: str) -> Node:
        raise NotImplementedError

    def get_random_nodes(self, k=1, alpha=0.1) -> t.List[Node]:
        def adjustment_factor(wins, alpha):
            return np.exp(-alpha * wins)

        scores = [adjustment_factor(node.wins, alpha) for node in self.nodes]
        similarity_scores = [node.doc_similarity for node in self.nodes]
        prob = np.array(scores) * np.array(similarity_scores)
        prob = prob / np.sum(prob)

        nodes = rng.choice(np.array(self.nodes), size=k, p=prob).tolist()

        for node in nodes:
            idx = self.nodes.index(node)
            self.nodes[idx].wins += 1

        return nodes

    def get_similar(
        self, node: Node, threshold: float = 0.7, top_k: int = 3
    ) -> t.Union[t.List[Document], t.List[Node]]:
        items = []
        doc = node
        if doc.embedding is None:
            raise ValueError("Document has no embedding.")
        scores, doc_ids = get_top_k_embeddings(
            query_embedding=doc.embedding,
            embeddings=self.node_embeddings_list,
            similarity_fn=similarity,
            similarity_cutoff=threshold,
            # we need to return k+1 docs here as the top result is the input doc itself
            similarity_top_k=top_k + 1,
        )
        # remove the query doc itself from results
        scores, doc_ids = scores[1:], doc_ids[1:]
        items = [self.nodes[doc_id] for doc_id in doc_ids]
        return items

    def set_run_config(self, run_config: RunConfig):
        if self.embeddings:
            self.embeddings.set_run_config(run_config)
        self.run_config = run_config<|MERGE_RESOLUTION|>--- conflicted
+++ resolved
@@ -78,9 +78,7 @@
     PREV = "prev"
     UP = "up"
     DOWN = "down"
-
-<<<<<<< HEAD
-=======
+    
 
 class Node(Document):
     keyphrases: t.List[str] = Field(default_factory=list, repr=False)
@@ -97,7 +95,6 @@
         return self.relationships.get(Direction.PREV)
 
 
->>>>>>> 48838fb7
 class DocumentStore(ABC):
     def __init__(self):
         self.documents = {}
