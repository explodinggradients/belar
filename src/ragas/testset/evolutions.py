--- conflicted
+++ resolved
@@ -5,12 +5,8 @@
 from abc import abstractmethod
 from dataclasses import dataclass, field
 
-<<<<<<< HEAD
+from langchain_core.pydantic_v1 import BaseModel
 import numpy as np
-from fsspec.exceptions import asyncio
-=======
->>>>>>> a04ac58d
-from langchain_core.pydantic_v1 import BaseModel
 
 from ragas.llms import BaseRagasLLM
 from ragas.llms.json_load import json_loader
@@ -207,18 +203,13 @@
                 current_tries, new_current_nodes, update_count=False
             )
 
-<<<<<<< HEAD
-        results = self.generator_llm.generate_text(
+        results = await self.generator_llm.generate(
             prompt=seed_question_prompt.format(
                 context=merged_node.page_content,
                 keyphrases=rng.choice(
                     np.array(merged_node.keyphrases), size=3
                 ).tolist(),
             )
-=======
-        results = await self.generator_llm.generate(
-            prompt=seed_question_prompt.format(context=merged_node.page_content)
->>>>>>> a04ac58d
         )
         seed_question = results.generations[0][0].text
         # NOTE: might need improvement
