--- conflicted
+++ resolved
@@ -135,16 +135,12 @@
 
         return current_nodes
 
-<<<<<<< HEAD
-    async def evolve(self, current_nodes: CurrentNodes) -> DataRow:
-=======
     def _get_new_random_node(self):
         assert self.docstore is not None, "docstore cannot be None"
         new_node = self.docstore.get_random_nodes(k=1)[0]
         return CurrentNodes(root_node=new_node, nodes=[new_node])
 
     async def aevolve(self, current_nodes: CurrentNodes) -> DataRow:
->>>>>>> eb1037a4
         # init tries with 0 when first called
         current_tries = 0
         (
