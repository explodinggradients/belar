--- conflicted
+++ resolved
@@ -280,7 +280,6 @@
     language="english",
 )
 
-<<<<<<< HEAD
 keyphrase_extraction_prompt = Prompt(
     name="keyphrase_extraction",
     instruction="Extract the top 3 to 5 keyphrases from the provided text, focusing on the most significant and distinctive aspects. ",
@@ -352,7 +351,7 @@
     input_keys=["context", "keyphrases"],
     output_key="question",
     output_type="string",
-=======
+)
 
 find_relevent_context_prompt = Prompt(
     name="find_relevent_context",
@@ -383,5 +382,4 @@
     output_key="output",
     output_type="json",
     language="english",
->>>>>>> 450e51dd
 )