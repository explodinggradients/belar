import typing as t

from ragas.llms import BaseRagasLLM
from ragas.testset.graph import KnowledgeGraph
from ragas.testset.synthesizers.multi_hop import (
    MultiHopAbstractQuerySynthesizer,
    MultiHopSpecificQuerySynthesizer,
)
from ragas.testset.synthesizers.single_hop.specific import (
    SingleHopSpecificQuerySynthesizer,
)

from .base import BaseSynthesizer

QueryDistribution = t.List[t.Tuple[BaseSynthesizer, float]]


<<<<<<< HEAD
def default_query_distribution(
    llm: BaseRagasLLM, kg: KnowledgeGraph
) -> QueryDistribution:
    """ """
    default_queries = [
        SingleHopSpecificQuerySynthesizer(llm=llm),
        MultiHopAbstractQuerySynthesizer(llm=llm),
        MultiHopSpecificQuerySynthesizer(llm=llm),
=======
def default_query_distribution(llm: BaseRagasLLM) -> QueryDistribution:
    return [
        (SingleHopSpecificQuerySynthesizer(llm=llm), 0.5),
        (MultiHopAbstractQuerySynthesizer(llm=llm), 0.25),
        (MultiHopSpecificQuerySynthesizer(llm=llm), 0.25),
>>>>>>> e1264188
    ]

    available_queries = []
    for query in default_queries:
        if query.get_node_clusters(kg):
            available_queries.append(query)

    return [(query, 1 / len(available_queries)) for query in available_queries]


__all__ = [
    "BaseSynthesizer",
    "default_query_distribution",
]<|MERGE_RESOLUTION|>--- conflicted
+++ resolved
@@ -15,7 +15,6 @@
 QueryDistribution = t.List[t.Tuple[BaseSynthesizer, float]]
 
 
-<<<<<<< HEAD
 def default_query_distribution(
     llm: BaseRagasLLM, kg: KnowledgeGraph
 ) -> QueryDistribution:
@@ -24,14 +23,6 @@
         SingleHopSpecificQuerySynthesizer(llm=llm),
         MultiHopAbstractQuerySynthesizer(llm=llm),
         MultiHopSpecificQuerySynthesizer(llm=llm),
-=======
-def default_query_distribution(llm: BaseRagasLLM) -> QueryDistribution:
-    return [
-        (SingleHopSpecificQuerySynthesizer(llm=llm), 0.5),
-        (MultiHopAbstractQuerySynthesizer(llm=llm), 0.25),
-        (MultiHopSpecificQuerySynthesizer(llm=llm), 0.25),
->>>>>>> e1264188
-    ]
 
     available_queries = []
     for query in default_queries:
