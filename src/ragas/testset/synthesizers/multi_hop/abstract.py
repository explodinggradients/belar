--- conflicted
+++ resolved
@@ -77,14 +77,8 @@
 
         if len(node_clusters) == 0:
             raise ValueError(
-<<<<<<< HEAD
                 "No clusters found in the knowledge graph. Try changing the relationship condition."
             )
-
-=======
-                "No clusters found in the knowledge graph. Use a different Synthesizer."
-            )
->>>>>>> e1264188
         num_sample_per_cluster = int(np.ceil(n / len(node_clusters)))
 
         for cluster in node_clusters:
