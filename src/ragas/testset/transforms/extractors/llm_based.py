import typing as t
from dataclasses import dataclass

from pydantic import BaseModel

from ragas.prompt import PydanticPrompt, StringIO
from ragas.testset.graph import Node
from ragas.testset.transforms.base import LLMBasedExtractor


# define prompts
class SummaryExtractorPrompt(PydanticPrompt[StringIO, StringIO]):
    instruction: str = "Summarize the given text in less than 10 sentences."
    input_model: t.Type[StringIO] = StringIO
    output_model: t.Type[StringIO] = StringIO
    examples: t.List[t.Tuple[StringIO, StringIO]] = [
        (
            StringIO(
                text="Artificial intelligence\n\nArtificial intelligence is transforming various industries by automating tasks that previously required human intelligence. From healthcare to finance, AI is being used to analyze vast amounts of data quickly and accurately. This technology is also driving innovations in areas like self-driving cars and personalized recommendations."
            ),
            StringIO(
                text="AI is revolutionizing industries by automating tasks, analyzing data, and driving innovations like self-driving cars and personalized recommendations."
            ),
        )
    ]


class Keyphrases(BaseModel):
    keyphrases: t.List[str]


class KeyphrasesExtractorPrompt(PydanticPrompt[StringIO, Keyphrases]):
    instruction: str = "Extract top 5 keyphrases from the given text."
    input_model: t.Type[StringIO] = StringIO
    output_model: t.Type[Keyphrases] = Keyphrases
    examples: t.List[t.Tuple[StringIO, Keyphrases]] = [
        (
            StringIO(
                text="Artificial intelligence\n\nArtificial intelligence is transforming various industries by automating tasks that previously required human intelligence. From healthcare to finance, AI is being used to analyze vast amounts of data quickly and accurately. This technology is also driving innovations in areas like self-driving cars and personalized recommendations."
            ),
            Keyphrases(
                keyphrases=[
                    "Artificial intelligence",
                    "automating tasks",
                    "healthcare",
                    "self-driving cars",
                    "personalized recommendations",
                ]
            ),
        )
    ]


class TitleExtractorPrompt(PydanticPrompt[StringIO, StringIO]):
    instruction: str = "Extract the title of the given document."
    input_model: t.Type[StringIO] = StringIO
    output_model: t.Type[StringIO] = StringIO
    examples: t.List[t.Tuple[StringIO, StringIO]] = [
        (
            StringIO(
                text="Deep Learning for Natural Language Processing\n\nAbstract\n\nDeep learning has revolutionized the field of natural language processing (NLP). This paper explores various deep learning models and their applications in NLP tasks such as language translation, sentiment analysis, and text generation. We discuss the advantages and limitations of different models, and provide a comprehensive overview of the current state of the art in NLP."
            ),
            StringIO(text="Deep Learning for Natural Language Processing"),
        )
    ]


class Headlines(BaseModel):
    headlines: t.List[str]


class HeadlinesExtractorPrompt(PydanticPrompt[StringIO, Headlines]):
    instruction: str = "Extract only level 2 headings from the given text."

    input_model: t.Type[StringIO] = StringIO
    output_model: t.Type[Headlines] = Headlines
    examples: t.List[t.Tuple[StringIO, Headlines]] = [
        (
            StringIO(
                text="""\
        Introduction
        Overview of the topic...

        Main Concepts
        Explanation of core ideas...

        Detailed Analysis
        Techniques and methods for analysis...

        Subsection: Specialized Techniques
        Further details on specialized techniques...

        Future Directions
        Insights into upcoming trends...

        Conclusion
        Final remarks and summary.
        """,
            ),
            Headlines(
                headlines=["Main Concepts", "Detailed Analysis", "Future Directions"]
            ),
        ),
    ]


class NEROutput(BaseModel):
    entities: t.List[str]


class NERPrompt(PydanticPrompt[StringIO, NEROutput]):
    instruction: str = "Extract named entities from the given text."
    input_model: t.Type[StringIO] = StringIO
    output_model: t.Type[NEROutput] = NEROutput
    examples: t.List[t.Tuple[StringIO, NEROutput]] = [
        (
            StringIO(
                text="""Elon Musk, the CEO of Tesla and SpaceX, announced plans to expand operations to new locations in Europe and Asia.
                This expansion is expected to create thousands of jobs, particularly in cities like Berlin and Shanghai."""
            ),
            NEROutput(
                entities=[
                    "Elon Musk",
                    "Tesla",
                    "SpaceX",
                    "Europe",
                    "Asia",
                    "Berlin",
                    "Shanghai",
                ]
            ),
        ),
    ]


@dataclass
class SummaryExtractor(LLMBasedExtractor):
    """
    Extracts a summary from the given text.

    Attributes
    ----------
    property_name : str
        The name of the property to extract.
    prompt : SummaryExtractorPrompt
        The prompt used for extraction.
    """

    property_name: str = "summary"
    prompt: SummaryExtractorPrompt = SummaryExtractorPrompt()

    async def extract(self, node: Node) -> t.Tuple[str, t.Any]:
        node_text = node.get_property("page_content")
        if node_text is None:
            return self.property_name, None
        result = await self.prompt.generate(self.llm, data=StringIO(text=node_text))
        return self.property_name, result.text


@dataclass
class KeyphrasesExtractor(LLMBasedExtractor):
    """
    Extracts top 5 keyphrases from the given text.

    Attributes
    ----------
    property_name : str
        The name of the property to extract.
    prompt : KeyphrasesExtractorPrompt
        The prompt used for extraction.
    """

    property_name: str = "keyphrases"
    prompt: KeyphrasesExtractorPrompt = KeyphrasesExtractorPrompt()

    async def extract(self, node: Node) -> t.Tuple[str, t.Any]:
        node_text = node.get_property("page_content")
        if node_text is None:
            return self.property_name, None
        result = await self.prompt.generate(self.llm, data=StringIO(text=node_text))
        return self.property_name, result.keyphrases


@dataclass
class TitleExtractor(LLMBasedExtractor):
    """
    Extracts the title from the given text.

    Attributes
    ----------
    property_name : str
        The name of the property to extract.
    prompt : TitleExtractorPrompt
        The prompt used for extraction.
    """

    property_name: str = "title"
    prompt: TitleExtractorPrompt = TitleExtractorPrompt()

    async def extract(self, node: Node) -> t.Tuple[str, t.Any]:
        node_text = node.get_property("page_content")
        if node_text is None:
            return self.property_name, None
        result = await self.prompt.generate(self.llm, data=StringIO(text=node_text))
        return self.property_name, result.text


@dataclass
class HeadlinesExtractor(LLMBasedExtractor):
    """
    Extracts the headlines from the given text.

    Attributes
    ----------
    property_name : str
        The name of the property to extract.
    prompt : HeadlinesExtractorPrompt
        The prompt used for extraction.
    """

    property_name: str = "headlines"
    prompt: HeadlinesExtractorPrompt = HeadlinesExtractorPrompt()

    async def extract(self, node: Node) -> t.Tuple[str, t.Any]:
        node_text = node.get_property("page_content")
        if node_text is None:
            return self.property_name, None
        result = await self.prompt.generate(self.llm, data=StringIO(text=node_text))
        if result is None:
            return self.property_name, None
        return self.property_name, result.headlines


@dataclass
class NERExtractor(LLMBasedExtractor):
    """
    Extracts named entities from the given text.

    Attributes
    ----------
    property_name : str
        The name of the property to extract. Defaults to "entities".
    prompt : NERPrompt
        The prompt used for extraction.
    """

    property_name: str = "entities"
    prompt: NERPrompt = NERPrompt()

    async def extract(self, node: Node) -> t.Tuple[str, t.List[str]]:
        node_text = node.get_property("page_content")
        if node_text is None:
            return self.property_name, []
        result = await self.prompt.generate(self.llm, data=StringIO(text=node_text))
        return self.property_name, result.entities


class TopicDescription(BaseModel):
    description: str


class TopicDescriptionPrompt(PydanticPrompt[StringIO, TopicDescription]):
    instruction: str = (
        "Provide a concise description of the main topic(s) discussed in the following text."
    )
    input_model: t.Type[StringIO] = StringIO
    output_model: t.Type[TopicDescription] = TopicDescription
    examples: t.List[t.Tuple[StringIO, TopicDescription]] = [
        (
            StringIO(
                text="Quantum Computing\n\nQuantum computing leverages the principles of quantum mechanics to perform complex computations more efficiently than classical computers. It has the potential to revolutionize fields like cryptography, material science, and optimization problems by solving tasks that are currently intractable for classical systems."
            ),
            TopicDescription(
                description="An introduction to quantum computing and its potential to outperform classical computers in complex computations, impacting areas such as cryptography and material science."
            ),
        )
    ]


@dataclass
class TopicDescriptionExtractor(LLMBasedExtractor):
    """
    Extracts a concise description of the main topic(s) discussed in the given text.

    Attributes
    ----------
    property_name : str
        The name of the property to extract.
    prompt : TopicDescriptionPrompt
        The prompt used for extraction.
    """

    property_name: str = "topic_description"
    prompt: TopicDescriptionPrompt = TopicDescriptionPrompt()

    async def extract(self, node: Node) -> t.Tuple[str, t.Any]:
        node_text = node.get_property("page_content")
        if node_text is None:
            return self.property_name, None
        result = await self.prompt.generate(self.llm, data=StringIO(text=node_text))
        return self.property_name, result.description


class ThemesAndConcepts(BaseModel):
    output: t.List[str]


class ThemesAndConceptsExtractorPrompt(PydanticPrompt[StringIO, ThemesAndConcepts]):
    instruction: str = "Extract the main themes and concepts from the given text."
    input_model: t.Type[StringIO] = StringIO
    output_model: t.Type[ThemesAndConcepts] = ThemesAndConcepts
    examples: t.List[t.Tuple[StringIO, ThemesAndConcepts]] = [
        (
            StringIO(
                text="Artificial intelligence is transforming industries by automating tasks requiring human intelligence. AI analyzes vast data quickly and accurately, driving innovations like self-driving cars and personalized recommendations."
            ),
            ThemesAndConcepts(
                output=[
                    "Artificial intelligence",
                    "Automation",
                    "Data analysis",
                    "Innovation",
                    "Self-driving cars",
                    "Personalized recommendations",
                ]
            ),
        )
    ]


@dataclass
class ThemesExtractor(LLMBasedExtractor):
    """
    Extracts themes from the given text.

    Attributes
    ----------
    property_name : str
        The name of the property to extract. Defaults to "themes".
    prompt : ThemesExtractorPrompt
        The prompt used for extraction.
    """

    property_name: str = "themes"
    prompt: ThemesAndConceptsExtractorPrompt = ThemesAndConceptsExtractorPrompt()

    async def extract(self, node: Node) -> t.Tuple[str, t.List[str]]:
        node_text = node.get_property("page_content")
        if node_text is None:
            return self.property_name, []
        result = await self.prompt.generate(self.llm, data=StringIO(text=node_text))
<<<<<<< HEAD
        return self.property_name, result.output
=======
        return self.property_name, result.entities.model_dump()


class TopicDescription(BaseModel):
    description: str


class TopicDescriptionPrompt(PydanticPrompt[StringIO, TopicDescription]):
    instruction: str = (
        "Provide a concise description of the main topic(s) discussed in the following text."
    )
    input_model: t.Type[StringIO] = StringIO
    output_model: t.Type[TopicDescription] = TopicDescription
    examples: t.List[t.Tuple[StringIO, TopicDescription]] = [
        (
            StringIO(
                text="Quantum Computing\n\nQuantum computing leverages the principles of quantum mechanics to perform complex computations more efficiently than classical computers. It has the potential to revolutionize fields like cryptography, material science, and optimization problems by solving tasks that are currently intractable for classical systems."
            ),
            TopicDescription(
                description="An introduction to quantum computing and its potential to outperform classical computers in complex computations, impacting areas such as cryptography and material science."
            ),
        )
    ]


@dataclass
class TopicDescriptionExtractor(LLMBasedExtractor):
    """
    Extracts a concise description of the main topic(s) discussed in the given text.

    Attributes
    ----------
    property_name : str
        The name of the property to extract.
    prompt : TopicDescriptionPrompt
        The prompt used for extraction.
    """

    property_name: str = "topic_description"
    prompt: TopicDescriptionPrompt = TopicDescriptionPrompt()

    async def extract(self, node: Node) -> t.Tuple[str, t.Any]:
        node_text = node.get_property("page_content")
        if node_text is None:
            return self.property_name, None
        result = await self.prompt.generate(self.llm, data=StringIO(text=node_text))
        return self.property_name, result.description
>>>>>>> 02e7a463
<|MERGE_RESOLUTION|>--- conflicted
+++ resolved
@@ -349,9 +349,6 @@
         if node_text is None:
             return self.property_name, []
         result = await self.prompt.generate(self.llm, data=StringIO(text=node_text))
-<<<<<<< HEAD
-        return self.property_name, result.output
-=======
         return self.property_name, result.entities.model_dump()
 
 
@@ -398,5 +395,4 @@
         if node_text is None:
             return self.property_name, None
         result = await self.prompt.generate(self.llm, data=StringIO(text=node_text))
-        return self.property_name, result.description
->>>>>>> 02e7a463
+        return self.property_name, result.description