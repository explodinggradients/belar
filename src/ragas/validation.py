from __future__ import annotations

from datasets import Dataset, Sequence

from ragas.metrics.base import EvaluationMode, Metric


def remap_column_names(dataset: Dataset, column_map: dict[str, str]) -> Dataset:
    """
    Remap the column names in case dataset uses different column names
    """
    inverse_column_map = {v: k for k, v in column_map.items()}
    return dataset.from_dict(
        {inverse_column_map[name]: dataset[name] for name in dataset.column_names}
    )


def validate_column_dtypes(ds: Dataset):
    for column_names in ["question", "answer"]:
        if column_names in ds.features:
            if ds.features[column_names].dtype != "string":
                raise ValueError(
                    f'Dataset feature "{column_names}" should be of type string'
                )

    for column_names in ["contexts", "reference_answer"]:
        if column_names in ds.features:
            if not (
                isinstance(ds.features[column_names], Sequence)
                and ds.features[column_names].feature.dtype == "string"
            ):
                raise ValueError(
                    f'Dataset feature "{column_names}" should be of type'
                    f" Sequence[string], got {type(ds.features[column_names])}"
                )
        # TODO: Add checks here

EVALMODE_TO_COLUMNS = {
    EvaluationMode.qac: ["question", "answer", "contexts"],
    EvaluationMode.qa: ["question", "answer"],
    EvaluationMode.qc: ["question", "contexts"],
<<<<<<< HEAD
    EvaluationMode.qr_ac: ["question", "reference_answer", "context"],
    EvaluationMode.r_cc: ["reference_context", "contexts"],

=======
    EvaluationMode.gc: ["ground_truths", "contexts"],
>>>>>>> 9f54d016
}


def validate_evaluation_modes(ds: Dataset, metrics: list[Metric]):
    """
    validates the dataset and returns the evaluation type

    possible evaluation types
    1. (q,a,c)
    2. (q,a)
    3. (q,c)
    4. (g,a)
    """

    for m in metrics:
        required_columns = set(EVALMODE_TO_COLUMNS[m.evaluation_mode])
        available_columns = set(ds.features.keys())
        if not required_columns.issubset(available_columns):
            raise ValueError(
                f"The metric [{m.name}] that that is used requires the following "
                f"additional columns {list(required_columns - available_columns)} "
                "to be present in the dataset."
            )<|MERGE_RESOLUTION|>--- conflicted
+++ resolved
@@ -39,13 +39,7 @@
     EvaluationMode.qac: ["question", "answer", "contexts"],
     EvaluationMode.qa: ["question", "answer"],
     EvaluationMode.qc: ["question", "contexts"],
-<<<<<<< HEAD
-    EvaluationMode.qr_ac: ["question", "reference_answer", "context"],
-    EvaluationMode.r_cc: ["reference_context", "contexts"],
-
-=======
     EvaluationMode.gc: ["ground_truths", "contexts"],
->>>>>>> 9f54d016
 }
 
 
